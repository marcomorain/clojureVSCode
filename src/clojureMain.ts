'use strict';

import * as fs from 'fs';
import * as path from 'path';
import * as vscode from 'vscode';

import { CLOJURE_MODE } from './clojureMode';
import { ClojureCompletionItemProvider } from './clojureSuggest';
import { clojureEval, clojureEvalAndShowResult } from './clojureEval';
import { ClojureDefinitionProvider } from './clojureDefinition';
import { ClojureLanguageConfiguration } from './clojureConfiguration';
import { ClojureHoverProvider } from './clojureHover';
import { ClojureSignatureProvider } from './clojureSignature';
import { nREPLClient } from './nreplClient';
import { JarContentProvider } from './jarContentProvider';
import { nREPLController } from './nreplController';

const connectionIndicator = vscode.window.createStatusBarItem(vscode.StatusBarAlignment.Left);

function updateConnectionIndicator(port: number, host: string) {
    connectionIndicator.text = `⚡nrepl://${host}:${port}`;
    connectionIndicator.show();
}

function resetConnectionParams(context: vscode.ExtensionContext) {
    context.workspaceState.update('port', undefined);
    context.workspaceState.update('host', undefined);
}

function updateConnectionParams(context: vscode.ExtensionContext): void {
    let nreplPort: number;
    const nreplHost = '127.0.0.1';
    const projectDir = vscode.workspace.rootPath;

    function readPortFromFile(path) {
        return Number.parseInt(fs.readFileSync(path, 'utf-8'))
    }

    if (projectDir) {
        const localNREPLFile = path.join(projectDir, '.nrepl-port');
        if (fs.existsSync(localNREPLFile)) {
<<<<<<< HEAD
            nreplPort = Number.parseInt(fs.readFileSync(localNREPLFile, 'utf-8'));
=======
            nreplPort = readPortFromFile(localNREPLFile)
        }
    }

    if (!nreplPort) {
        // We have one more option: the file with the port number can be at 
        // ~/.lein/repl-port
        const homeDir = process.env.HOME || process.env.HOMEPATH || process.env.USERPROFILE;
        const globalNREPLFile = path.join(homeDir, '.lein', 'repl-port');
        if (fs.existsSync(globalNREPLFile)) {
            nreplPort = readPortFromFile(globalNREPLFile)
>>>>>>> 6fa4858f
        }
    }

    if (nreplPort) {
        context.workspaceState.update('port', nreplPort);
        context.workspaceState.update('host', nreplHost);
        updateConnectionIndicator(nreplPort, nreplHost);
        const terminal = vscode.window.createTerminal("Clojure REPL");
        terminal.sendText(`lein repl :connect ${nreplPort}`);
        terminal.show();
    }
}

function testConnection(port: number, host: string, callback) {
    let nreplClient = new nREPLClient(port, host);
    nreplClient.clone().then((response) => {
        callback(response);
    });
}

const onSuccesfullConnectMessage = 'Successfully connected to the nREPL.';

function connect(context: vscode.ExtensionContext) {
    let port: number;
    vscode.window.showInputBox({
        prompt: 'nREPL port number'
    }).then((value) => {
        if (!value) {
            return Promise.reject(false);
        }
        port = Number.parseInt(value);
        if (!port) {
            vscode.window.showErrorMessage('Port number should be an integer.');
            return Promise.reject(false);
        }
    }).then((value) => {
        vscode.window.showInputBox({
            prompt: 'nREPL host',
            value: undefined
        }).then((host) => {
            if (!host) {
                return Promise.reject(false);
            }
            testConnection(port, host, (response) => {
                if ('new-session' in response) {
                    context.workspaceState.update('port', port);
                    context.workspaceState.update('host', host);
                    updateConnectionIndicator(port, host);
                    vscode.window.showInformationMessage(onSuccesfullConnectMessage);
                } else {
                    vscode.window.showErrorMessage('Can\'t connect to the nREPL.');
                }
            });
        })
    });
}

export function activate(context: vscode.ExtensionContext) {
    const evaluationResultChannel = vscode.window.createOutputChannel('Evaluation results');
    vscode.commands.registerCommand('clojureVSCode.connect', () => { connect(context) });
    vscode.commands.registerCommand('clojureVSCode.eval', () => { clojureEval(context, evaluationResultChannel) });
    vscode.commands.registerCommand('clojureVSCode.evalAndShowResult', () => { clojureEvalAndShowResult(context, evaluationResultChannel) });
    context.subscriptions.push(vscode.languages.registerCompletionItemProvider(CLOJURE_MODE, new ClojureCompletionItemProvider(context), '.', '/'));
    context.subscriptions.push(vscode.languages.registerDefinitionProvider(CLOJURE_MODE, new ClojureDefinitionProvider(context)));
    context.subscriptions.push(vscode.languages.registerHoverProvider(CLOJURE_MODE, new ClojureHoverProvider(context)));
    context.subscriptions.push(vscode.languages.registerSignatureHelpProvider(CLOJURE_MODE, new ClojureSignatureProvider(context), ' ', '\n'));
    vscode.workspace.registerTextDocumentContentProvider('jar', new JarContentProvider());
    vscode.languages.setLanguageConfiguration(CLOJURE_MODE.language, new ClojureLanguageConfiguration());

<<<<<<< HEAD
    resetConnectionParams(context);
    updateConnectionParams(context);
    let port = context.workspaceState.get<number>('port');
    let host = context.workspaceState.get<string>('host');
    if (port && host) {
        updateConnectionIndicator(port, host);
        testConnection(port, host, (response) => {
            vscode.window.showInformationMessage(onSuccesfullConnectMessage);
        });
=======
    function doConnect() {
        // ToDo: Refactor Me, maybe controller?
        resetConnectionParams(context);
        updateConnectionParams(context);
        let port = context.workspaceState.get<number>('port');
        let host = context.workspaceState.get<string>('host');
        if (port && host) {
            updateConnectionIndicator(port, host);
            testConnection(port, host, (response) => {
                vscode.window.showInformationMessage(onSuccesfullConnectMessage)
            });
        }
>>>>>>> 6fa4858f
    }

    const nreplController = new nREPLController();
    context.subscriptions.push(nreplController);

    vscode.commands.registerCommand('clojureVSCode.startNRepl', () => { nreplController.start(connectionIndicator, doConnect) });
    vscode.commands.registerCommand('clojureVSCode.stopNRepl', () => {
        nreplController.stop();
        // ToDo: update indicator
    });
}

export function deactivate() { }<|MERGE_RESOLUTION|>--- conflicted
+++ resolved
@@ -39,21 +39,17 @@
     if (projectDir) {
         const localNREPLFile = path.join(projectDir, '.nrepl-port');
         if (fs.existsSync(localNREPLFile)) {
-<<<<<<< HEAD
-            nreplPort = Number.parseInt(fs.readFileSync(localNREPLFile, 'utf-8'));
-=======
             nreplPort = readPortFromFile(localNREPLFile)
         }
     }
 
     if (!nreplPort) {
-        // We have one more option: the file with the port number can be at 
+        // We have one more option: the file with the port number can be at
         // ~/.lein/repl-port
         const homeDir = process.env.HOME || process.env.HOMEPATH || process.env.USERPROFILE;
         const globalNREPLFile = path.join(homeDir, '.lein', 'repl-port');
         if (fs.existsSync(globalNREPLFile)) {
             nreplPort = readPortFromFile(globalNREPLFile)
->>>>>>> 6fa4858f
         }
     }
 
@@ -123,17 +119,6 @@
     vscode.workspace.registerTextDocumentContentProvider('jar', new JarContentProvider());
     vscode.languages.setLanguageConfiguration(CLOJURE_MODE.language, new ClojureLanguageConfiguration());
 
-<<<<<<< HEAD
-    resetConnectionParams(context);
-    updateConnectionParams(context);
-    let port = context.workspaceState.get<number>('port');
-    let host = context.workspaceState.get<string>('host');
-    if (port && host) {
-        updateConnectionIndicator(port, host);
-        testConnection(port, host, (response) => {
-            vscode.window.showInformationMessage(onSuccesfullConnectMessage);
-        });
-=======
     function doConnect() {
         // ToDo: Refactor Me, maybe controller?
         resetConnectionParams(context);
@@ -146,7 +131,6 @@
                 vscode.window.showInformationMessage(onSuccesfullConnectMessage)
             });
         }
->>>>>>> 6fa4858f
     }
 
     const nreplController = new nREPLController();
